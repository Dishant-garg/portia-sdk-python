--- conflicted
+++ resolved
@@ -95,11 +95,7 @@
     GPT_4_O = "gpt-4o"
     GPT_4_O_MINI = "gpt-4o-mini"
     GPT_3_5_TURBO = "gpt-3.5-turbo"
-<<<<<<< HEAD
-    O3_MINI = "o3-mini"
-=======
     O_3_MINI = "o3-mini"
->>>>>>> be04e838
 
     # Anthropic
     CLAUDE_3_5_SONNET = "claude-3-5-sonnet-latest"
@@ -127,11 +123,7 @@
     LLMModel.GPT_4_O,
     LLMModel.GPT_4_O_MINI,
     LLMModel.GPT_3_5_TURBO,
-<<<<<<< HEAD
-    LLMModel.O3_MINI,
-=======
     LLMModel.O_3_MINI,
->>>>>>> be04e838
 ]
 
 SUPPORTED_ANTHROPIC_MODELS = [
@@ -241,21 +233,12 @@
         default_log_level: The default log level (e.g., DEBUG, INFO).
         default_log_sink: The default destination for logs (e.g., sys.stdout).
         json_log_serialize: Whether to serialize logs in JSON format.
-<<<<<<< HEAD
         planning_llm_model_name: The specific LLM model used for the planning agent.
         execution_llm_model_name: The specific LLM model used for the execution agent.
         llm_tool_model_name: The specific LLM model used for the LLM tool.
         summariser_llm_model_name: The specific LLM model used for summarization tasks.
-        default_agent_type: The default agent type.
-        default_planner: The default planner type.
-=======
-        llm_provider: The LLM provider (e.g., OpenAI, Anthropic).
-        llm_model_name: The model to use for LLM tasks.
-        llm_model_temperature: The temperature for LLM generation.
-        llm_model_seed: The seed for LLM generation.
         planning_agent_type: The planning agent type.
         execution_agent_type: The execution agent type.
->>>>>>> be04e838
 
     """
 
@@ -546,7 +529,6 @@
         Config: The default config
 
     """
-<<<<<<< HEAD
     # Precedence for LLM config is:
     # 1. Specific LLM model name - e.g. planning_llm_model_name="gpt-4o"
     # 2. General LLM model name - e.g. llm_model_name="gpt-4o"
@@ -584,8 +566,11 @@
         default_llm_tool_model_name = DEFAULT_MODELS[provider]
         default_summariser_llm_model_name = DEFAULT_MODELS[provider]
 
+    default_storage_class = (
+        StorageClass.CLOUD if os.getenv("PORTIA_API_KEY") else StorageClass.MEMORY
+    )
     return Config(
-        storage_class=kwargs.pop("storage_class", StorageClass.MEMORY),
+        storage_class=kwargs.pop("storage_class", default_storage_class),
         planning_llm_model_name=kwargs.pop(
             "planning_llm_model_name",
             default_planning_llm_model_name,
@@ -602,20 +587,6 @@
             "summariser_llm_model_name",
             default_summariser_llm_model_name,
         ),
-        default_planner=kwargs.pop("default_planner", PlannerType.ONE_SHOT),
-        default_agent_type=kwargs.pop("default_agent_type", AgentType.VERIFIER),
-=======
-    default_storage_class = (
-        StorageClass.CLOUD if os.getenv("PORTIA_API_KEY") else StorageClass.MEMORY
-    )
-    return Config(
-        storage_class=kwargs.pop("storage_class", default_storage_class),
-        llm_provider=kwargs.pop("llm_provider", LLMProvider.OPENAI),
-        llm_model_name=kwargs.pop("llm_model_name", LLMModel.GPT_4_O_MINI),
-        llm_model_temperature=kwargs.pop("llm_model_temperature", 0),
-        llm_model_seed=kwargs.pop("llm_model_seed", 443),
         planning_agent_type=kwargs.pop("planning_agent_type", PlanningAgentType.DEFAULT),
         execution_agent_type=kwargs.pop("execution_agent_type", ExecutionAgentType.DEFAULT),
->>>>>>> be04e838
-        **kwargs,
     )