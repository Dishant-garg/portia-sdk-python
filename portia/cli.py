--- conflicted
+++ resolved
@@ -31,12 +31,8 @@
     MultipleChoiceClarification,
     ValueConfirmationClarification,
 )
-<<<<<<< HEAD
 from portia.clarification_handler import ClarificationHandler
-from portia.config import Config, StorageClass
-=======
 from portia.config import Config
->>>>>>> a00ecb5a
 from portia.execution_context import execution_context
 from portia.logger import logger
 from portia.runner import Runner
