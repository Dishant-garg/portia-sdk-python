--- conflicted
+++ resolved
@@ -11,17 +11,10 @@
 from portia.errors import ToolSoftError
 from portia.open_source_tools.registry import example_tool_registry
 from portia.plan import Plan, PlanContext, Step, Variable
-<<<<<<< HEAD
-from portia.runner import ExecutionHooks, Runner
+from portia.plan_run import PlanRunState
+from portia.portia import ExecutionHooks, Portia
 from portia.tool_registry import InMemoryToolRegistry
-from portia.workflow import WorkflowState
 from tests.utils import AdditionTool, ClarificationTool, ErrorTool, TestClarificationHandler
-=======
-from portia.plan_run import PlanRunState
-from portia.portia import Portia
-from portia.tool_registry import InMemoryToolRegistry
-from tests.utils import AdditionTool, ClarificationTool, ErrorTool
->>>>>>> 97487b0c
 
 if TYPE_CHECKING:
     from portia.tool import ToolRunContext
@@ -132,7 +125,7 @@
 
     test_clarification_handler = TestClarificationHandler()
     tool_registry = InMemoryToolRegistry.from_local_tools([ClarificationTool()])
-    runner = Runner(
+    portia = Portia(
         config=config,
         tools=tool_registry,
         execution_hooks=ExecutionHooks(clarification_handler=test_clarification_handler),
@@ -156,24 +149,24 @@
         ),
         steps=[clarification_step],
     )
-    runner.storage.save_plan(plan)
-
-    workflow = runner.create_workflow(plan)
-    runner.execute_workflow(workflow)
-    assert workflow.state == WorkflowState.COMPLETE
+    portia.storage.save_plan(plan)
+
+    plan_run = portia.create_plan_run(plan)
+    portia.execute_plan_run(plan_run)
+    assert plan_run.state == PlanRunState.COMPLETE
     assert test_clarification_handler.received_clarification is not None
     assert (
         test_clarification_handler.received_clarification.user_guidance == "Return a clarification"
     )
 
 
-def test_runner_run_query_with_clarifications_no_handler() -> None:
-    """Test running a query with clarification using the Runner."""
+def test_portia_run_query_with_clarifications_no_handler() -> None:
+    """Test running a query with clarification using Portia."""
     config = Config.from_default(
         default_log_level=LogLevel.DEBUG,
         llm_provider=LLMProvider.OPENAI,
         llm_model_name=LLMModel.GPT_4_O_MINI,
-        default_agent_type=AgentType.VERIFIER,
+        execution_agent_type=ExecutionAgentType.DEFAULT,
         storage_class=StorageClass.MEMORY,
     )
 
@@ -356,15 +349,11 @@
     test_clarification_handler = TestClarificationHandler()
     test_clarification_handler.clarification_response = 456
     tool_registry = InMemoryToolRegistry.from_local_tools([MyAdditionTool()])
-<<<<<<< HEAD
-    runner = Runner(
+    portia = Portia(
         config=config,
         tools=tool_registry,
         execution_hooks=ExecutionHooks(clarification_handler=test_clarification_handler),
     )
-=======
-    portia = Portia(config=config, tools=tool_registry)
->>>>>>> 97487b0c
 
     step_one = Step(
         tool_id="add_tool",
@@ -412,30 +401,12 @@
     plan_run = portia.create_plan_run(plan)
     plan_run = portia.execute_plan_run(plan_run)
 
-<<<<<<< HEAD
-    assert workflow.state == WorkflowState.COMPLETE
+    assert plan_run.state == PlanRunState.COMPLETE
     # 498 = 456 (clarification for value a in step 1) + 2 (value b in step 1)
     #  + 40 (value b in step 2)
-    assert workflow.outputs.final_output is not None
-    assert workflow.outputs.final_output.value == 498
-    assert workflow.outputs.final_output.summary is not None
-=======
-    assert plan_run.state == PlanRunState.NEED_CLARIFICATION
-    assert plan_run.get_outstanding_clarifications()[0].user_guidance == "please try again"
-
-    plan_run = portia.resolve_clarification(
-        plan_run.get_outstanding_clarifications()[0],
-        456,
-        plan_run,
-    )
-
-    portia.execute_plan_run(plan_run)
-    assert plan_run.state == PlanRunState.COMPLETE
-    # 498 = 456 (clarification - value a - step 1) + 2 (value b - step 1) + 40 (value b - step 2)
     assert plan_run.outputs.final_output is not None
     assert plan_run.outputs.final_output.value == 498
     assert plan_run.outputs.final_output.summary is not None
->>>>>>> 97487b0c
 
     assert test_clarification_handler.received_clarification is not None
     assert test_clarification_handler.received_clarification.user_guidance == "please try again"
